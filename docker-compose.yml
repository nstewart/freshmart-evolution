<<<<<<< HEAD
=======
version: '3.8'

>>>>>>> d18ad81f
services:
  postgres:
    image: postgres:latest
    environment:
      POSTGRES_USER: postgres
      POSTGRES_PASSWORD: mysecret
      POSTGRES_DB: postgres
    ports:
<<<<<<< HEAD
      - "5432:5432"
    volumes:
      - ./base_tables.sql:/docker-entrypoint-initdb.d/0001-base_tables.sql
      - ./generate_data.sql:/docker-entrypoint-initdb.d/0002-generate_data.sql
    command: ["postgres", "-c", "wal_level=logical"]
    healthcheck:
      test: ["CMD-SHELL", "pg_isready -h 127.0.0.1"]
      interval: 10s
      timeout: 5s
      retries: 5
      # Data generation takes a while.
      start_period: 120s
=======
      - "127.0.0.1:5432:5432"
    command: 
      - "postgres"
      - "-c"
      - "shared_buffers=2GB"
      - "-c"
      - "work_mem=256MB"
      - "-c"
      - "maintenance_work_mem=512MB"
      - "-c"
      - "effective_cache_size=6GB"
      - "-c"
      - "synchronous_commit=off"
      - "-c"
      - "checkpoint_timeout=1h"
      - "-c"
      - "max_wal_size=10GB"
      - "-c"
      - "wal_level=logical"
      - "-c"
      - "statement_timeout=0"  # Disable statement timeout at instance level
      - "-c"
      - "idle_in_transaction_session_timeout=0"  # Disable idle timeout
    volumes:
      - ./data:/data
      - postgres_data:/var/lib/postgresql/data
    shm_size: 1gb
    healthcheck:
      test: ["CMD-SHELL", "pg_isready -U postgres"]
      interval: 5s
      timeout: 5s
      retries: 5
>>>>>>> d18ad81f

  materialize:
    image: materialize/materialized:latest
    depends_on:
      postgres:
        condition: service_healthy
    ports:
<<<<<<< HEAD
      - "6874:6874"
      - "6875:6875"
      - "6876:6876"
    healthcheck:
      test: ["CMD-SHELL", "curl http://localhost:6878/api/readyz"]
      interval: 10s
      timeout: 5s
      retries: 5
      start_period: 10s
    # Optional: add extra arguments if needed, e.g.:
    # command: ["--no-telemetry"]

  materialize_init:
    image: postgres:latest
    volumes:
      - ./mz_queries.sql:/usr/src/mz_queries.sql
    depends_on:
      postgres:
        condition: service_healthy
      materialize:
        condition: service_healthy
    command: "psql postgres://materialize@materialize:6875/materialize -f /usr/src/mz_queries.sql -v ON_ERROR_STOP=1"

  backend:
    build: backend
    environment:
      - DB_HOST=postgres
      - DB_NAME=postgres
      - DB_USER=postgres
      - DB_PASSWORD=mysecret
      - MZ_HOST=materialize
      - MZ_PORT=6875
      - MZ_USER=materialize
      - MZ_PASSWORD=materialize
      - MZ_NAME=materialize
    ports:
      - "8000:8000"
    volumes:
      - ./backend:/usr/src/app
    depends_on:
      postgres:
        condition: service_healthy
      materialize_init:
        condition: service_completed_successfully

  frontend:
    build: frontend
    ports:
      - "5173:5173"
    volumes:
      - ./frontend:/usr/src/app
    depends_on:
      backend:
        condition: service_started
=======
      - "127.0.0.1:6874:6874"
      - "127.0.0.1:6875:6875"
      - "127.0.0.1:6876:6876"

volumes:
  postgres_data:
    driver: local
>>>>>>> d18ad81f
<|MERGE_RESOLUTION|>--- conflicted
+++ resolved
@@ -1,8 +1,6 @@
-<<<<<<< HEAD
-=======
+
 version: '3.8'
 
->>>>>>> d18ad81f
 services:
   postgres:
     image: postgres:latest
@@ -11,12 +9,7 @@
       POSTGRES_PASSWORD: mysecret
       POSTGRES_DB: postgres
     ports:
-<<<<<<< HEAD
       - "5432:5432"
-    volumes:
-      - ./base_tables.sql:/docker-entrypoint-initdb.d/0001-base_tables.sql
-      - ./generate_data.sql:/docker-entrypoint-initdb.d/0002-generate_data.sql
-    command: ["postgres", "-c", "wal_level=logical"]
     healthcheck:
       test: ["CMD-SHELL", "pg_isready -h 127.0.0.1"]
       interval: 10s
@@ -24,8 +17,6 @@
       retries: 5
       # Data generation takes a while.
       start_period: 120s
-=======
-      - "127.0.0.1:5432:5432"
     command: 
       - "postgres"
       - "-c"
@@ -52,12 +43,6 @@
       - ./data:/data
       - postgres_data:/var/lib/postgresql/data
     shm_size: 1gb
-    healthcheck:
-      test: ["CMD-SHELL", "pg_isready -U postgres"]
-      interval: 5s
-      timeout: 5s
-      retries: 5
->>>>>>> d18ad81f
 
   materialize:
     image: materialize/materialized:latest
@@ -65,7 +50,6 @@
       postgres:
         condition: service_healthy
     ports:
-<<<<<<< HEAD
       - "6874:6874"
       - "6875:6875"
       - "6876:6876"
@@ -120,12 +104,7 @@
     depends_on:
       backend:
         condition: service_started
-=======
-      - "127.0.0.1:6874:6874"
-      - "127.0.0.1:6875:6875"
-      - "127.0.0.1:6876:6876"
 
 volumes:
   postgres_data:
-    driver: local
->>>>>>> d18ad81f
+    driver: local